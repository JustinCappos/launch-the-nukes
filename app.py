from flask import Flask, render_template, request, redirect, url_for, flash, jsonify, make_response
import os
import uuid
from datetime import datetime
from job_processor import get_job_queue, JobStatus
import time
from config import config
from mcp_integration import MCPClient
import asyncio
<<<<<<< HEAD
from firestore import FirestoreJobStore,FirestoreMCPStore, Job
=======
from firestore import FirestoreJobStore, Job
>>>>>>> c69391ea


app = Flask(__name__)
app.secret_key = config.SECRET_KEY

# Instantiating Firestore
<<<<<<< HEAD
firestore_jobs_db=FirestoreJobStore(config.GOOGLE_CLOUD_PROJECT)
firestore_mcp_db=FirestoreMCPStore(config.GOOGLE_CLOUD_PROJECT)

=======
firestore_db=FirestoreJobStore(config.GOOGLE_CLOUD_PROJECT)
>>>>>>> c69391ea

def get_mcp_servers():
    """Get MCP servers using the existing MCP integration - no server execution needed"""
    try:
        print("Getting MCP servers using mcp_integration.list_tools()")
        
        # Create MCP client (this just reads YAML configs, doesn't run servers)
        client = MCPClient()
        
        # Get tools from all servers (this uses the YAML factory, no server execution)
        tools_by_server = asyncio.run(client.list_tools())
        
        print(f"Found {len(tools_by_server)} servers")
        
        servers = {}
        for server_name, tool_list in tools_by_server.items():
            if not tool_list:
                continue
                
            # Get server description from the client's available servers
            available_servers = client.get_available_servers()
            description = available_servers.get(server_name, 'MCP Server')
            
            tools = []
            for tool in tool_list:
                tool_dict = {
                    'name': tool.name,
                    'description': tool.description,
                    'properties': []
                }
                
                # Extract properties from the tool's input schema
                if hasattr(tool, 'inputSchema') and tool.inputSchema:
                    schema = tool.inputSchema
                    if isinstance(schema, dict) and 'properties' in schema:
                        required = schema.get('required', [])
                        for prop_name, prop_info in schema['properties'].items():
                            tool_dict['properties'].append({
                                'name': prop_name,
                                'type': prop_info.get('type', 'string'),
                                'description': prop_info.get('description', 'No description'),
                                'required': prop_name in required
                            })
                
                tools.append(tool_dict)
            
            servers[server_name] = {
                'description': description,
                'tools': tools
            }
            
            print(f"Loaded {server_name}: {len(tools)} tools")
        
        print(f"Final result: {len(servers)} servers loaded")
        return servers
        
    except Exception as e:
        print(f"Error loading MCP servers: {e}")
        import traceback
        traceback.print_exc()
        return {}

def get_user_id():
    """Get or create anonymous user ID from cookie"""
    user_id = request.cookies.get('user_id')
    if not user_id:
        user_id = str(uuid.uuid4())
    return user_id

def set_user_cookie(response, user_id):
    """Set user ID cookie with 30 day expiration (refresh on each visit)"""
    response.set_cookie('user_id', user_id, max_age=30*24*60*60, httponly=True, secure=False, samesite='Lax')

@app.route('/')
def index():
    """Redirect to login if not authenticated, dashboard if authenticated"""
    return redirect(url_for('dashboard'))

@app.route('/dashboard')
def dashboard():
    user_id = get_user_id()
    
    # Get MCP servers 
    mcp_servers = get_mcp_servers()

    # Fetch used servers from Firestore collection triggered_mcp_severs
    used_servers = firestore_mcp_db.get_used_servers(user_id)
    
    response = make_response(render_template('dashboard.html', 
                                           username=f'User-{user_id[:8]}',
                                           mcp_servers=mcp_servers,
                                           used_servers=used_servers 
                                           ))
    set_user_cookie(response, user_id)
    return response

@app.route('/submit', methods=['POST'])
def submit():
    user_id = get_user_id()
    user_input = request.form.get('user_input', '').strip()
    
    if not user_input:
        flash('Please enter some text', 'error')
        return redirect(url_for('dashboard'))
    
    # Get job queue (connects to Redis directly)
    job_queue = get_job_queue(config.REDIS_URL)
    if not job_queue:
        flash('Job processing service unavailable', 'error')
        return redirect(url_for('dashboard'))

    job_id = str(uuid.uuid4())
    job = Job(job_id=job_id, 
                user_id=user_id, 
                username=f'User-{user_id[:8]}',
                prompt=user_input, 
                status=JobStatus.PENDING,
                created_at=datetime.now(),
                started_at=datetime.now())

    # This will create a DB document to be stored on GCP Firestore
<<<<<<< HEAD
    firestore_jobs_db.create_job(job)
=======
    firestore_db.create_job(job)
>>>>>>> c69391ea

    # This will add the job to queue for processing the prompt in the Redis Caching System
    job_queue.add_job(user_id, f'User-{user_id[:8]}', user_input, job_id)
    
    response = make_response(redirect(url_for('job_status', job_id=job_id)))
    set_user_cookie(response, user_id)
    return response

@app.route('/job/<job_id>')
def job_status(job_id):
    user_id = get_user_id()
    job_queue = get_job_queue(config.REDIS_URL)
    
    if not job_queue:
        flash('Job processing service unavailable', 'error')
        return redirect(url_for('dashboard'))
    
    job = job_queue.get_job(job_id)
    
    if not job:
        flash('Job not found', 'error')
        return redirect(url_for('dashboard'))
    
    response = make_response(render_template('job_status.html', 
                                           job=job, 
                                           job_id=job_id,
                                           username=f'User-{user_id[:8]}'))
    set_user_cookie(response, user_id)
    return response

@app.route('/api/job/<job_id>/status')
def api_job_status(job_id):
    job_queue = get_job_queue(config.REDIS_URL)
    
    if not job_queue:
        return jsonify({'error': 'Job processing service unavailable'}), 503
    
    job = job_queue.get_job(job_id)
    
    if not job:
        return jsonify({'error': 'Job not found'}), 404
    
    return jsonify({
        'id': job_id,
        'status': job.status.value,
        'progress': job.progress,
        'progress_message': job.progress_message,
        'result': job.result,
        'queue_position': job_queue.get_queue_position(job_id),
        'estimated_time': job_queue.get_estimated_time(job_id)
    })

@app.route('/api/mcp/servers')
def api_mcp_servers():
    """API endpoint to get MCP servers"""
    servers = get_mcp_servers()
    return jsonify(servers)

@app.route('/api/queue/stats')
def api_queue_stats():
    job_queue = get_job_queue(config.REDIS_URL)
    
    if not job_queue:
        return jsonify({'error': 'Job processing service unavailable'}), 503
    
    stats = job_queue.get_queue_stats()
    return jsonify(stats)

@app.route('/results/<job_id>')
def results(job_id):
    user_id = get_user_id()
    job_queue = get_job_queue(config.REDIS_URL)
    job = job_queue.get_job(job_id)
    
    if not job or job.status != JobStatus.COMPLETED:
        flash('Job not found or not completed', 'error')
        return redirect(url_for('dashboard'))
    
    response = make_response(render_template('results.html', 
                                           **job.result, 
                                           username=f'User-{user_id[:8]}'))
    set_user_cookie(response, user_id)
    return response

@app.route('/my-jobs')
def my_jobs():
    user_id = get_user_id()
    job_queue = get_job_queue(config.REDIS_URL)
    user_jobs = job_queue.get_user_jobs(user_id)
    
    response = make_response(render_template('my_jobs.html', 
                                           jobs=user_jobs, 
                                           username=f'User-{user_id[:8]}'))
    set_user_cookie(response, user_id)
    return response

@app.route('/health')
def health_check():
    """Health check endpoint - doesn't require user tracking"""
    job_queue = get_job_queue(config.REDIS_URL)
    redis_status = "healthy" if job_queue else "unavailable"
    
    return jsonify({
        'status': 'healthy',
        'redis': redis_status,
        'timestamp': datetime.now().isoformat()
    })

@app.errorhandler(404)
def not_found(error):
    return render_template('404.html'), 404

if __name__ == '__main__':
    app.run(debug=config.DEBUG, host=config.HOST, port=config.PORT)<|MERGE_RESOLUTION|>--- conflicted
+++ resolved
@@ -7,24 +7,15 @@
 from config import config
 from mcp_integration import MCPClient
 import asyncio
-<<<<<<< HEAD
 from firestore import FirestoreJobStore,FirestoreMCPStore, Job
-=======
-from firestore import FirestoreJobStore, Job
->>>>>>> c69391ea
 
 
 app = Flask(__name__)
 app.secret_key = config.SECRET_KEY
 
 # Instantiating Firestore
-<<<<<<< HEAD
 firestore_jobs_db=FirestoreJobStore(config.GOOGLE_CLOUD_PROJECT)
 firestore_mcp_db=FirestoreMCPStore(config.GOOGLE_CLOUD_PROJECT)
-
-=======
-firestore_db=FirestoreJobStore(config.GOOGLE_CLOUD_PROJECT)
->>>>>>> c69391ea
 
 def get_mcp_servers():
     """Get MCP servers using the existing MCP integration - no server execution needed"""
@@ -146,11 +137,8 @@
                 started_at=datetime.now())
 
     # This will create a DB document to be stored on GCP Firestore
-<<<<<<< HEAD
     firestore_jobs_db.create_job(job)
-=======
-    firestore_db.create_job(job)
->>>>>>> c69391ea
+
 
     # This will add the job to queue for processing the prompt in the Redis Caching System
     job_queue.add_job(user_id, f'User-{user_id[:8]}', user_input, job_id)
